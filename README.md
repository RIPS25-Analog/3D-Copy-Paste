--- conflicted
+++ resolved
@@ -6,8 +6,6 @@
     <img src="./static/images/3D-copy-paste.gif" alt="Editor" width="1200">
 </div>
 
-
-<<<<<<< HEAD
 
 ## Detailed steps.
 
@@ -212,6 +210,3 @@
 bash tools/dist_train.sh \
   configs/imvoxelnet/config_insertion_ilog2_istren2_context.py 2
 ``` 
-=======
-Code will release soon!
->>>>>>> 280a176c
